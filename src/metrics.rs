--- conflicted
+++ resolved
@@ -5,7 +5,6 @@
 use std::time::Duration;
 
 #[derive(Serialize, Deserialize)]
-<<<<<<< HEAD
 pub enum EventType {
     AddedNodes,
     FoundRules,
@@ -16,7 +15,7 @@
     Comment(String),
     // TODO generalize this
     Nodes(Vec<String>),
-    Rules(Vec<String>)
+    Rules(Vec<String>),
 }
 
 #[derive(Serialize, Deserialize)]
@@ -31,7 +30,52 @@
     enodes: usize,
     event: Option<EventType>,
     note: Option<Content>,
-=======
+}
+
+impl EgraphStats {
+    pub fn new() -> EgraphStats {
+        EgraphStats {
+            data_points: Vec::new(),
+        }
+    }
+
+    pub fn record(&mut self, eqsat_iter: i32, eclasses: usize, enodes: usize) {
+        self.data_points.push(EgraphStatsData {
+            eqsat_iter,
+            eclasses,
+            enodes,
+            event: None,
+            note: None,
+        });
+    }
+
+    pub fn log_event_metrics(
+        &mut self,
+        eqsat_iter: i32,
+        eclasses: usize,
+        enodes: usize,
+        event: EventType,
+        note: Content,
+    ) {
+        self.data_points.push(EgraphStatsData {
+            eqsat_iter,
+            eclasses,
+            enodes,
+            event: Some(event),
+            note: Some(note),
+        });
+    }
+
+    pub fn print_to_file(&self) {
+        std::fs::create_dir_all("out").expect("could not create dir");
+        //let outfile = std::fs::OpenOptions::new().append(true).create(true).open("out/eqsat_egraph_size.json").expect("failed to open file");
+        let outfile =
+            std::fs::File::create("out/eqsat_egraph_size.json").expect("failed to open file");
+        serde_json::to_writer_pretty(outfile, &self.data_points).unwrap();
+    }
+}
+
+#[derive(Serialize, Deserialize)]
 struct TimeStats {
     pub niter: usize,
     pub adding_exprs: Duration,
@@ -53,7 +97,6 @@
 
 pub struct RulerProfile {
     ruler_profile: Vec<TimeStats>,
->>>>>>> 2a5a96b8
 }
 
 impl RulerProfile {
@@ -62,26 +105,7 @@
             ruler_profile: Vec::new(),
         }
     }
-<<<<<<< HEAD
 
-    pub fn record(&mut self, eqsat_iter: i32, eclasses: usize, enodes: usize) {
-        self.data_points.push(EgraphStatsData {
-            eqsat_iter,
-            eclasses,
-            enodes,
-            event: None, note: None
-        });
-    }
-
-    pub fn log_event_metrics(&mut self, eqsat_iter: i32, eclasses: usize, enodes: usize, event: EventType, note: Content) {
-        self.data_points.push(EgraphStatsData {
-            eqsat_iter,
-            eclasses,
-            enodes,
-            event: Some(event),
-            note: Some(note)
-        });
-=======
     pub fn record(
         &mut self,
         niter: usize,
@@ -119,7 +143,6 @@
             after_cvec_enodes,
             learned_rule,
         })
->>>>>>> 2a5a96b8
     }
 
     pub fn print_to_file(&self) {
