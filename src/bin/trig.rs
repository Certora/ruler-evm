--- conflicted
+++ resolved
@@ -215,14 +215,6 @@
 
 fn complex_const_symbol(s: &str) -> Complex {
     Complex::from(s.to_owned() + "C")
-}
-
-fn is_trig_pattern_node(x: &ENodeOrVar<Math>) -> bool {
-    match x {
-        ENodeOrVar::ENode(Math::Sin(_))     |
-        ENodeOrVar::ENode(Math::Cos(_)) => true,
-        _ => false,
-    }
 }
 
 impl SynthLanguage for Math {
@@ -290,6 +282,7 @@
             self,
             Math::Sin(_)
                 | Math::Cos(_)
+                | Math::Neg(_)
                 | Math::Add(_)
                 | Math::Sub(_)
                 | Math::Mul(_)
@@ -297,20 +290,6 @@
                 | Math::RealConst(_)
                 | Math::Var(_)
         )
-    }
-
-    fn is_extractable(&self) -> bool {
-        match self {
-            Math::Sin(_) |
-            Math::Cos(_) |
-            Math::Neg(_) |
-            Math::Add(_) |
-            Math::Mul(_) |
-            Math::Sub(_) |
-            Math::Div(_) |
-            Math::Var(_) => true,
-            _ => false,
-        }
     }
 
     fn init_synth(synth: &mut Synthesizer<Self>) {
@@ -453,13 +432,9 @@
                     to_add.push(Math::Add([i, j]));
                 }
                 // if allowedp("-") { to_add.push(Math::RSub([i, j])); }
-<<<<<<< HEAD
-                // if allowedp("*") { to_add.push(Math::Mul([i, j])); }
-=======
                 if allowedp("*") {
                     to_add.push(Math::Mul([i, j]));
                 }
->>>>>>> d9d7a001
                 // if allowedp("/") && !synth.egraph[j].nodes.iter().any(|x| is_zero(x)) {
                 //     to_add.push(Math::RDiv([i, j]));
                 // }
@@ -470,25 +445,10 @@
                 continue;
             }
 
-<<<<<<< HEAD
             if allowedp("~") { to_add.push(Math::Neg(i)); }
             if allowedp("sin") { to_add.push(Math::Sin(i)); }
             if allowedp("cos") { to_add.push(Math::Cos(i)); }
             if allowedp("sqr") { to_add.push(Math::Sqr(i)); }
-=======
-            // if allowedp("~") { to_add.push(Math::RNeg(i)); }
-            if iter <= 2 {
-                if allowedp("sin") {
-                    to_add.push(Math::Sin(i));
-                }
-                if allowedp("cos") {
-                    to_add.push(Math::Cos(i));
-                }
-                if allowedp("sqr") {
-                    to_add.push(Math::Sqr(i));
-                }
-            }
->>>>>>> d9d7a001
         }
 
         log::info!("Made a layer of {} enodes", to_add.len());
@@ -497,18 +457,10 @@
 
     fn validate(
         _synth: &mut Synthesizer<Self>,
-<<<<<<< HEAD
-        lhs: &Pattern<Self>,
-        rhs: &Pattern<Self>,
-    ) -> bool {
-        lhs.ast.as_ref().iter().any(is_trig_pattern_node) &&
-        rhs.ast.as_ref().iter().any(is_trig_pattern_node)
-=======
         _lhs: &Pattern<Self>,
         _rhs: &Pattern<Self>,
     ) -> ValidationResult {
         ValidationResult::Valid
->>>>>>> d9d7a001
     }
 
     // custom constant folder
