--- conflicted
+++ resolved
@@ -185,18 +185,7 @@
 #[derive(Debug)]
 struct ComplexToRealApplier(&'static str);
 impl Applier<Math, SynthAnalysis> for ComplexToRealApplier {
-<<<<<<< HEAD
-    fn apply_one(
-        &self,
-        egraph: &mut EGraph<Math, SynthAnalysis>,
-        _: Id,
-        subst: &Subst,
-        _searcher_pat: Option<&PatternAst<Math>>,
-        _rule: Symbol,
-    ) -> Vec<Id> {
-=======
     fn apply_one(&self, egraph: &mut EGraph<Math, SynthAnalysis>, _: Id, subst: &Subst) -> Vec<Id> {
->>>>>>> b0546504
         let id = subst[self.0.parse().unwrap()];
         if egraph[id].data.in_domain {
             return vec![];
