/*! `Ruler` is a framework for automatically inferring rewrite rules using equality saturation.
It uses equality saturation in two novel ways to scale the rule synthesis:
    1. to minimize the term space from which candidate rules are selected,
   and 2. to minimize the candidate rule space by removing redundant rules based on rules
   currently in the ruleset.
!*/
use clap::Parser;
use egg::*;
use rand::SeedableRng;
use rand_pcg::Pcg64;
use serde::{Deserialize, Serialize};
use std::{
    borrow::{Borrow, Cow},
    fmt::{Debug, Display},
    hash::{BuildHasherDefault, Hash},
    sync::Arc,
    time::{Duration, Instant},
};

mod bv;
mod convert_sexp;
mod derive;
mod equality;
mod util;

/// Faster hashMap implementation used in rustc
pub type HashMap<K, V> = rustc_hash::FxHashMap<K, V>;

/// Faster hashSet implementation used in rustc
pub type HashSet<K> = rustc_hash::FxHashSet<K>;

/// IndexMap data implementation used in rustc
pub type IndexMap<K, V> = indexmap::IndexMap<K, V, BuildHasherDefault<rustc_hash::FxHasher>>;

pub use bv::*;
pub use equality::*;
pub use util::*;

/// Return the `i`th letter from the English alphabet.
pub fn letter(i: usize) -> &'static str {
    let alpha = "abcdefghijklmnopqrstuvwxyz";
    &alpha[i..i + 1]
}

/// Constant folding method
#[derive(Debug, Clone, Eq, PartialEq)]
pub enum ConstantFoldMethod {
    NoFold,           // disables constant folding
    CvecMatching,     // constant folding done by cvec matching
    IntervalAnalysis, // constant folding done by interval analysis
    Lang,             // constant folding implemented by language
}

/// Validation result
#[derive(Debug, Clone)]
pub enum ValidationResult {
    Valid,
    Invalid,
    Unknown,
}

impl From<bool> for ValidationResult {
    fn from(b: bool) -> Self {
        match b {
            true => ValidationResult::Valid,
            false => ValidationResult::Invalid,
        }
    }
}

/// Properties of cvecs in `Ruler`; currently only their length.
/// cvecs are stored as [eclass analysis data](https://docs.rs/egg/0.6.0/egg/trait.Analysis.html).
#[derive(Debug, Clone)]
pub struct SynthAnalysis {
    /// Length of cvec or characteristic vector.
    /// All cvecs have the same length.
    pub cvec_len: usize,
    pub constant_fold: ConstantFoldMethod,
    pub rule_lifting: bool,
}

impl Default for SynthAnalysis {
    fn default() -> Self {
        Self {
            cvec_len: 10,
            constant_fold: ConstantFoldMethod::CvecMatching,
            rule_lifting: false,
        }
    }
}

/// Trait for defining a language for which `Ruler` will synthesize rewrites.
///
/// Every domain defines it own `Constant` type.
/// `eval` implements an interpreter for the domain. It returns a `Cvec` of length `cvec_len`
/// where each cvec element is computed using `eval`.
pub trait SynthLanguage: egg::Language + Send + Sync + Display + FromOp + 'static {
    type Constant: Clone + Hash + Eq + Debug + Display + Ord;

    fn eval<'a, F>(&'a self, cvec_len: usize, f: F) -> CVec<Self>
    where
        F: FnMut(&'a Id) -> &'a CVec<Self>;

    fn to_var(&self) -> Option<Symbol>;
    fn mk_var(sym: egg::Symbol) -> Self;
    fn is_var(&self) -> bool {
        self.to_var().is_some()
    }

    fn to_constant(&self) -> Option<&Self::Constant>;
    fn mk_constant(c: Self::Constant) -> Self;
    fn is_constant(&self) -> bool {
        self.to_constant().is_some()
    }

    /// Generalize a pattern
    fn generalize(expr: &RecExpr<Self>, map: &mut HashMap<Symbol, Var>) -> Pattern<Self> {
        let nodes: Vec<_> = expr
            .as_ref()
            .iter()
            .map(|n| match n.to_var() {
                Some(sym) => {
                    let var = if let Some(var) = map.get(&sym) {
                        *var
                    } else {
                        let var = format!("?{}", letter(map.len())).parse().unwrap();
                        map.insert(sym, var);
                        var
                    };
                    ENodeOrVar::Var(var)
                }
                None => ENodeOrVar::ENode(n.clone()),
            })
            .collect();

        Pattern::from(PatternAst::from(nodes))
    }

    /// Instantiate a pattern
    fn instantiate(pattern: &Pattern<Self>) -> RecExpr<Self> {
        let nodes: Vec<_> = pattern
            .ast
            .as_ref()
            .iter()
            .map(|n| match n {
                ENodeOrVar::ENode(n) => n.clone(),
                ENodeOrVar::Var(v) => {
                    let s = v.to_string();
                    assert!(s.starts_with('?'));
                    Self::mk_var(s[1..].into())
                }
            })
            .collect();

        RecExpr::from(nodes)
    }

    /// Applies alpha renaming to a recexpr
    fn alpha_renaming(expr: &RecExpr<Self>) -> RecExpr<Self> {
        let map = &mut HashMap::<Symbol, Var>::default();
        let nodes: Vec<_> = expr
            .as_ref()
            .iter()
            .map(|n| match n.to_var() {
                Some(sym) => {
                    let var = if let Some(var) = map.get(&sym) {
                        *var
                    } else {
                        let var = format!("?{}", letter(map.len())).parse().unwrap();
                        map.insert(sym, var);
                        var
                    };

                    let s = var.to_string();
                    Self::mk_var(s[1..].into())
                }
                None => n.clone(),
            })
            .collect();

        RecExpr::from(nodes)
    }

    /// Heuristics for ranking rewrites based on number of variables,
    /// constants, size of the `lhs` and `rhs`, total size of `lhs` and `rhs`,
    /// and number of ops.
    fn score(lhs: &Pattern<Self>, rhs: &Pattern<Self>) -> [i32; 5] {
        let sz_lhs = AstSize.cost_rec(&lhs.ast) as i32;
        let sz_rhs = AstSize.cost_rec(&rhs.ast) as i32;
        // let sz_max_pattern = sz_lhs.max(sz_rhs);

        // lhs.vars() and rhs.vars() is deduping
        // examples
        //   (- x x) => 0 --- 1 b/c x only var
        //   (- x 0) => x --- 1 b/c x only var
        //   (+ x y) => (+ y x) --- 2 b/c x, y only vars
        let mut var_set: HashSet<Var> = Default::default();
        var_set.extend(lhs.vars());
        var_set.extend(rhs.vars());
        let n_vars_rule = var_set.len() as i32;

        let mut op_set: HashSet<String> = Default::default();
        for node in lhs.ast.as_ref().iter().chain(rhs.ast.as_ref()) {
            if !node.is_leaf() {
                op_set.insert(node.to_string());
            }
        }
        let n_ops = op_set.len() as i32;

        let n_consts = lhs
            .ast
            .as_ref()
            .iter()
            .chain(rhs.ast.as_ref())
            .filter(|n| match n {
                ENodeOrVar::ENode(n) => n.is_constant(),
                ENodeOrVar::Var(_) => false,
            })
            .count() as i32;

        // (-sz_max_pattern, n_vars_rule)
        [
            n_vars_rule,
            -n_consts,
            -i32::max(sz_lhs, sz_rhs),
            // -i32::min(sz_lhs, sz_rhs),
            -(sz_lhs + sz_rhs),
            -n_ops,
            // 0
        ]
    }

    fn mk_interval(&self, _egraph: &EGraph<Self, SynthAnalysis>) -> Interval<Self::Constant> {
        Interval::default()
    }

    /// Initialize an egraph with variables and interesting constants from the domain.
    fn init_synth(synth: &mut Synthesizer<Self>);

    /// Layer wise term enumeration in the egraph.
    fn make_layer(synth: &Synthesizer<Self>, iter: usize) -> Vec<Self>;

    /// Returns true if the rewrite is valid
    fn is_valid_rewrite(
        _egraph: &EGraph<Self, SynthAnalysis>,
        _rhs: &Pattern<Self>,
        _subst: &Subst,
    ) -> bool {
        true
    }

    /// Returns true if the node is in an allowed node
    /// Useful for rule lifting.
    fn is_allowed(&self) -> bool {
        true
    }

    /// Returns true if the node is extractable
    /// Used for rule lifting.
    fn is_extractable(&self) -> bool {
        true
    }

    /// Returns true if every node in the recexpr is in the domain
    fn recexpr_is_allowed(expr: &RecExpr<Self>) -> bool {
        expr.as_ref().iter().all(|x| x.is_allowed())
    }

    /// Constant folding done explicitly by the language
    fn constant_fold(_egraph: &mut EGraph<Self, SynthAnalysis>, _id: Id) {
        // do nothing by default
    }

    /// Given a , `ctx`, i.e., mapping from variables to cvecs, evaluate a pattern, `pat`,
    /// on each element of the cvec.
    fn eval_pattern(
        pat: &Pattern<Self>,
        ctx: &HashMap<Var, CVec<Self>>,
        cvec_len: usize,
    ) -> CVec<Self> {
        let mut buf: Vec<Cow<CVec<Self>>> = vec![];
        for enode in pat.ast.as_ref().iter() {
            match enode {
                ENodeOrVar::ENode(enode) => {
                    let cvec = enode.eval(cvec_len, |id| buf[usize::from(*id)].borrow());
                    buf.push(Cow::Owned(cvec));
                }
                ENodeOrVar::Var(var) => {
                    buf.push(Cow::Borrowed(&ctx[var]));
                }
            }
        }
        buf.pop().unwrap().into_owned()
    }

    /// Domain specific rule validation.
    fn validate(
        synth: &mut Synthesizer<Self>,
        lhs: &Pattern<Self>,
        rhs: &Pattern<Self>,
    ) -> ValidationResult;

    /// helper functions to convert CVC4 rewrites to Ruler's rule syntax.
    fn convert_parse(s: &str) -> RecExpr<Self> {
        s.parse().unwrap()
    }

    /// convert CVC4 rewrites to Ruler's rule syntax.
    fn convert_eq(s: &str) -> Option<Equality<Self>> {
        use symbolic_expressions::{parser::parse_str, Sexp};
        let sexp = parse_str(s).unwrap();
        let list = sexp.list().unwrap();
        assert!(
            list[0] == Sexp::String("candidate-rewrite".into())
                || list[0] == Sexp::String("rewrite".into())
        );
        let l = Self::convert_parse(&list[1].to_string());
        let r = Self::convert_parse(&list[2].to_string());
        Equality::new(&l, &r)
    }

    /// Entry point. Use the `synth` argument from the command line
    /// for rule synthesis.
    fn main() {
        let _ = env_logger::builder().try_init();
        match Command::parse() {
            Command::Synth(params) => {
                let outfile = params.outfile.clone();
                let syn = Synthesizer::<Self>::new(params);
                let report = syn.run();
                let file = std::fs::File::create(&outfile)
                    .unwrap_or_else(|_| panic!("Failed to open '{}'", outfile));
                serde_json::to_writer_pretty(file, &report).expect("failed to write json");
            }
            Command::Derive(params) => derive::derive::<Self>(params),
            Command::ConvertSexp(params) => convert_sexp::convert::<Self>(params),
        }
    }
}

/// A synthesizer for a given [SynthLanguage].
pub struct Synthesizer<L: SynthLanguage> {
    pub params: SynthParams,
    pub rng: Pcg64,
    pub egraph: EGraph<L, SynthAnalysis>,
    initial_egraph: EGraph<L, SynthAnalysis>,
    pub all_eqs: EqualityMap<L>,
    pub old_eqs: EqualityMap<L>,
    pub new_eqs: EqualityMap<L>,
    pub lifting_rewrites: Vec<Rewrite<L, SynthAnalysis>>,
    pub smt_unknown: usize,
}

impl<L: SynthLanguage> Synthesizer<L> {
    /// Initialize all the arguments of the [Synthesizer].
    pub fn new(params: SynthParams) -> Self {
        // add prior rules (if any) to old_eqs
        let mut olds: EqualityMap<L> = Default::default();
        if params.prior_rules.is_some() {
            for (l, r) in derive::parse::<L>(params.prior_rules.as_ref().unwrap()) {
                if let Some(e) = Equality::new(&l, &r) {
                    olds.insert(e.name.clone(), e);
                }
            }
        }

        let mut synth = Self {
            rng: Pcg64::seed_from_u64(params.seed),
            egraph: Default::default(),
            initial_egraph: Default::default(),
            old_eqs: olds.clone(),
            new_eqs: Default::default(),
            all_eqs: olds, // also add prior rules to all_eqs
            lifting_rewrites: vec![],
            smt_unknown: 0,
            params,
        };

        // For rule lifting, do not denote here since
        // initial_egraph is used during minimization.
        // It is possible rules will be thrown out due
        // to some equivalence that is introduced here.
        L::init_synth(&mut synth);
        synth.initial_egraph = synth.egraph.clone();
        synth
    }

    /// Get the eclass ids for all eclasses in the egraph.
    pub fn ids(&self) -> impl '_ + Iterator<Item = Id> {
        self.egraph.classes().map(|c| c.id)
    }

    /// Create a [runner](https://docs.rs/egg/0.6.0/egg/struct.Runner.html).
    fn mk_runner(&self, mut egraph: EGraph<L, SynthAnalysis>) -> Runner<L, SynthAnalysis, ()> {
        let node_limit = self.params.eqsat_node_limit;

        let mut runner = Runner::default()
            .with_node_limit(usize::MAX)
            .with_hook(move |r| {
                let size = r.egraph.total_number_of_nodes();
                if size > node_limit {
                    Err(format!("Node limit: {}", size))
                } else {
                    Ok(())
                }
            })
            .with_node_limit(self.params.eqsat_node_limit * 2)
            .with_iter_limit(self.params.eqsat_iter_limit)
            .with_time_limit(Duration::from_secs(self.params.eqsat_time_limit))
            .with_scheduler(SimpleScheduler);
        runner = if self.params.no_conditionals {
            egraph.analysis.cvec_len = 0;
            for c in egraph.classes_mut() {
                c.data.cvec.truncate(0);
            }
            runner.with_egraph(egraph).with_hook(|r| {
                for c in r.egraph.classes_mut() {
                    if c.nodes.iter().any(|n| n.is_constant()) {
                        c.nodes.retain(|n| n.is_constant());
                    }
                }
                Ok(())
            })
        } else {
            runner.with_egraph(egraph)
        };
        runner
    }

    fn mk_cvec_less_runner(
        &self,
        egraph: EGraph<L, SynthAnalysis>,
    ) -> Runner<L, SynthAnalysis, ()> {
        let node_limit = self.params.eqsat_node_limit;
        let scheduler = BackoffScheduler::default()
            .with_initial_match_limit(250000)
            .with_ban_length(0);

        Runner::default()
            .with_node_limit(usize::MAX)
            .with_hook(move |r| {
                let size = r.egraph.total_number_of_nodes();
                if size > node_limit {
                    Err(format!("Node limit: {}", size))
                } else {
                    Ok(())
                }
            })
            .with_node_limit(self.params.eqsat_node_limit * 2)
            .with_iter_limit(self.params.eqsat_iter_limit)
            .with_time_limit(Duration::from_secs(self.params.eqsat_time_limit))
            .with_scheduler(scheduler)
            .with_egraph(egraph)
    }

    /// Apply current ruleset to the term egraph to minimize the term space.
    #[inline(never)]
    fn run_rewrites(&mut self) -> EGraph<L, SynthAnalysis> {
        // run the rewrites using all_eqs
        let start = Instant::now();
        let num_rewrites = self.all_eqs.len();
        log::info!("running eqsat with {} rules", num_rewrites);

        let rewrites: Vec<&Rewrite<L, SynthAnalysis>> =
            self.all_eqs.values().flat_map(|eq| &eq.rewrites).collect();

        log::info!("Rewrites: {}", rewrites.len());

        let mut runner = self.mk_runner(self.egraph.clone());
        runner = runner.run(rewrites);

        log::info!("{:?} collecting unions...", runner.stop_reason.unwrap());
        // update the clean egraph based on any unions that happened
        let mut found_unions = HashMap::default();
        for id in self.ids() {
            let id2 = runner.egraph.find(id);
            found_unions.entry(id2).or_insert_with(Vec::new).push(id);
        }

        for ids in found_unions.values() {
            for win in ids.windows(2) {
                self.egraph.union(win[0], win[1]);
            }
        }

        runner.egraph.rebuild();
        log::info!("Ran {} rules in {:?}", num_rewrites, start.elapsed());
        runner.egraph
    }

    /// Like run rewrites but unions are simply extracted and returned
    /// along with the runner egraph.
    fn run_rewrites_with_unions(
        &self,
        rewrites: Vec<&Rewrite<L, SynthAnalysis>>,
        mut runner: Runner<L, SynthAnalysis>,
    ) -> (EGraph<L, SynthAnalysis>, HashMap<Id, Vec<Id>>) {
        // run the rewrites
        let start = Instant::now();
        let ids: Vec<Id> = runner.egraph.classes().map(|c| c.id).collect();
        let num_rewrites = rewrites.len();
        log::info!("running eqsat with {} rules", num_rewrites);
        runner = runner.run(rewrites);

        log::info!("{:?} collecting unions...", runner.stop_reason.unwrap());
        // update the clean egraph based on any unions that happened
        let mut found_unions = HashMap::default();
        for id in ids {
            let id2 = runner.egraph.find(id);
            found_unions.entry(id2).or_insert_with(Vec::new).push(id);
        }

        runner.egraph.rebuild();
        log::info!("Ran {} rules in {:?}", num_rewrites, start.elapsed());
        log::info!("Found {} unions", found_unions.len());
        (runner.egraph, found_unions)
    }

    /// Generate potential rewrite rule candidates by cvec_matching.
    ///
    /// Note that this is a pair-wise matcher which is invoked when conditional
    /// rewrite rule inference is enabled.
    #[inline(never)]
    fn cvec_match_pair_wise(&self) -> EqualityMap<L> {
        let mut by_cvec: IndexMap<CVec<L>, Vec<Id>> = IndexMap::default();

        let not_all_nones = self
            .ids()
            .filter(|id| !&self.egraph[*id].data.cvec.iter().all(|v| v == &None));
        for id in not_all_nones {
            let class = &self.egraph[id];
            let cvec = vec![class.data.cvec[0].clone()];
            by_cvec.entry(cvec).or_default().push(class.id);
        }

        log::info!("# unique cvecs: {}", by_cvec.len());

        let mut new_eqs = EqualityMap::default();
        let extract = Extractor::new(&self.egraph, AstSize);

        let compare = |cvec1: &CVec<L>, cvec2: &CVec<L>| -> bool {
            for tup in cvec1.iter().zip(cvec2) {
                match tup {
                    (Some(a), Some(b)) if a != b => return false,
                    _ => (),
                }
            }
            true
        };

        for ids in by_cvec.values() {
            let mut ids = ids.iter().copied();
            while let Some(id1) = ids.next() {
                for id2 in ids.clone() {
                    if compare(&self.egraph[id1].data.cvec, &self.egraph[id2].data.cvec) {
                        let (_, e1) = extract.find_best(id1);
                        let (_, e2) = extract.find_best(id2);
                        if let Some(mut eq) = Equality::new(&e1, &e2) {
                            log::debug!("  Candidate {}", eq);
                            eq.ids = Some((id1, id2));
                            new_eqs.insert(eq.name.clone(), eq);
                        }
                    }
                }
            }
        }

        new_eqs.retain(|k, _v| !self.all_eqs.contains_key(k));
        new_eqs
    }

    /// Generate potential rewrite rule candidates by cvec_matching.
    /// This is a more efficient implementation that hashes the eclasses by their cvecs.
    ///
    /// Note that this is only used when conditional rewrite rule inference is disabled.
    #[inline(never)]
    fn cvec_match(&self) -> (EqualityMap<L>, Vec<Vec<Id>>) {
        // build the cvec matching data structure
        let mut by_cvec: IndexMap<&CVec<L>, Vec<Id>> = IndexMap::default();

        for id in self.ids() {
            let class = &self.egraph[id];
            if class.data.is_defined() {
                by_cvec.entry(&class.data.cvec).or_default().push(class.id);
            }
        }

        log::info!("# unique cvecs: {}", by_cvec.len());

        let mut new_eqs = EqualityMap::default();
        let extract = Extractor::new(&self.egraph, AstSize);
        for ids in by_cvec.values() {
            if self.params.linear_cvec_matching || !ids.is_empty() {
                let mut terms_ids: Vec<_> =
                    ids.iter().map(|&id| (extract.find_best(id), id)).collect();
                terms_ids.sort_by_key(|x| x.0 .0);
                let ((_c1, e1), id1) = terms_ids.remove(0);
                for ((_c2, e2), id2) in terms_ids {
                    if let Some(mut eq) = Equality::new(&e1, &e2) {
                        log::debug!("  Candidate {}", eq);
                        eq.ids = Some((id1, id2));
                        new_eqs.insert(eq.name.clone(), eq);
                    }
                }
            } else {
                let mut id_iter = ids.iter();
                while let Some(&id1) = id_iter.next() {
                    let (_, e1) = extract.find_best(id1);
                    for &id2 in id_iter.clone() {
                        let (_, e2) = extract.find_best(id2);
                        if let Some(mut eq) = Equality::new(&e1, &e2) {
                            log::debug!("  Candidate {}", eq);
                            eq.ids = Some((id1, id2));
                            new_eqs.insert(eq.name.clone(), eq);
                        }
                    }
                }
            }
        }

        new_eqs.retain(|k, _v| !self.all_eqs.contains_key(k));
        (new_eqs, by_cvec.into_iter().map(|pair| pair.1).collect())
    }

    /// Enumerates a layer and filters (EMA, constant filtering)
    fn enumerate_layer(&self, iter: usize) -> Vec<L> {
        let mut layer = L::make_layer(self, iter);
        layer.retain(|n| !n.all(|id| self.egraph[id].data.exact));

        // no constants (if set)
        log::info!("Made layer of {} nodes", layer.len());
        if iter > self.params.no_constants_above_iter {
            let constants: HashSet<Id> = if iter > self.params.ema_above_iter {
                self.ids()
                    .filter(|id| {
                        let expr = &self.egraph[*id].data.simplest;
                        expr.as_ref().iter().any(|n| n.is_constant())
                    })
                    .collect()
            } else {
                let extract = Extractor::new(&self.egraph, NumberOfOps);
                self.ids()
                    .filter(|id| {
                        let (_, best) = extract.find_best(*id);
                        best.as_ref().iter().any(|n| n.is_constant())
                    })
                    .collect()
            };

            layer.retain(|n| n.all(|id| !constants.contains(&id)));
        }

        // deduplicate
        let mut cp = self.egraph.clone();
        let mut max_id = cp.number_of_classes();
        layer.retain(|node| {
            if iter > self.params.ema_above_iter {
                let rec = node.to_recexpr(|id| self.egraph[id].data.simplest.as_ref());
                let rec2 = L::alpha_renaming(&rec);
                let id = cp.add_expr(&rec2);
                if usize::from(id) < max_id {
                    return false;
                }
                max_id = usize::from(id);
                true
            } else {
                let id = cp.add(node.clone());
                if usize::from(id) < max_id {
                    return false;
                }
                max_id = usize::from(id);
                true
            }
        });

        layer
    }

    // Adds a slice of nodes to the egraph
    fn add_chunk(egraph: &mut EGraph<L, SynthAnalysis>, chunk: &[L], ema: bool) {
        for node in chunk {
            if ema {
                let rec = node.to_recexpr(|id| egraph[id].data.simplest.as_ref());
                egraph.add_expr(&L::alpha_renaming(&rec));
            } else {
                egraph.add(node.clone());
            }
        }
    }

    // Run single chunk
    fn run_chunk(&mut self, chunk: &[L], iter: usize, poison_rules: &mut HashSet<Equality<L>>) {
        Synthesizer::add_chunk(&mut self.egraph, chunk, iter > self.params.ema_above_iter);

        'inner: loop {
            let run_rewrites_before = Instant::now();
            if !self.params.no_run_rewrites {
                self.run_rewrites();
            }

            let run_rewrites = run_rewrites_before.elapsed().as_secs_f64();

            let rule_discovery_before = Instant::now();
            log::info!("cvec matching...");
            let (new_eqs, _) = if self.params.no_conditionals {
                self.cvec_match()
            } else {
                (self.cvec_match_pair_wise(), vec![])
            };

            let rule_discovery = rule_discovery_before.elapsed().as_secs_f64();
            log::info!("{} candidate eqs", new_eqs.len());

            let mut filtered_eqs: EqualityMap<L> = new_eqs
                .into_iter()
                .filter(|eq| !poison_rules.contains(&eq.1))
                .collect();
            filtered_eqs.sort_by(|_, eq1, _, eq2| eq1.score().cmp(&eq2.score()));
            log::info!(
                "Time taken in... run_rewrites: {}, rule discovery: {}",
                run_rewrites,
                rule_discovery
            );

            // break if we have nothing to minimize
            if filtered_eqs.is_empty() {
                break 'inner;
            }

            let eq_chunk_count = div_up(filtered_eqs.len(), self.params.eq_chunk_size);
            let mut eq_chunk_num = 1;
            let mut minimized_eq_count = 0;

            log::info!("Running minimization loop with {} chunks", eq_chunk_count);
            while !filtered_eqs.is_empty() {
                log::info!("Chunk {} / {}", eq_chunk_num, eq_chunk_count);
                log::info!(
                    "egraph n={}, e={}",
                    self.egraph.total_size(),
                    self.egraph.number_of_classes(),
                );
                eq_chunk_num += 1;

                let mut eqs_chunk: EqualityMap<L> = EqualityMap::default();
                while !filtered_eqs.is_empty() && eqs_chunk.len() < self.params.eq_chunk_size {
                    if let Some((k, v)) = filtered_eqs.pop() {
                        eqs_chunk.insert(k, v);
                    }
                }

                let rule_minimize_before = Instant::now();
                let (eqs, bads) = self.choose_eqs(eqs_chunk);
                let rule_minimize = rule_minimize_before.elapsed().as_secs_f64();

                log::info!("Added {} rules to the poison set!", bads.len());
                for bad in bads {
                    poison_rules.insert(bad.1);
                }

                // TODO check formatting for Learned...
                log::info!("Time taken in... rule minimization: {}", rule_minimize);

                log::info!("Chose {} good rules", eqs.len());
                for (_, eq) in &eqs {
                    if !self.params.no_run_rewrites {
                        assert!(!self.all_eqs.contains_key(&eq.name));
                        if let Some((i, j)) = eq.ids {
                            // inserted
                            self.egraph.union(i, j);
                        } else {
                            // extracted
                            // let mut cp = self.egraph.clone();
                            let lrec = L::instantiate(&eq.lhs);
                            let rrec = L::instantiate(&eq.rhs);
                            let i = self.egraph.add_expr(&lrec);
                            let j = self.egraph.add_expr(&rrec);

                            self.egraph.union(i, j);
                        }
                    }

                    log::info!("  {}", eq);
                }

                minimized_eq_count += eqs.len();
                self.new_eqs.extend(eqs.clone());
                self.all_eqs.extend(eqs);
            }

            // break if we have no new eqs
            if minimized_eq_count == 0 {
                log::info!("Stopping early, no minimized eqs");
                break 'inner;
            }

            // For the no-conditional case which returns
            // a non-empty list of ids that have the same cvec,
            // won't this cause eclasses to merge even if the rule is actually not valid?
            if self.params.rules_to_take == usize::MAX {
                log::info!("Stopping early, took all eqs");
                break 'inner;
            }
        }
    }

    /// Rule synthesis for one domain, i.e., Ruler as presented at OOPSLA'21
    fn run_cvec_synth(mut self) -> Report<L> {
        let mut poison_rules: HashSet<Equality<L>> = HashSet::default();
        let t = Instant::now();

        assert!(self.params.iters > 0);
        for iter in 1..=self.params.iters {
            log::info!("[[[ Iteration {} ]]]", iter);
            let layer = self.enumerate_layer(iter);
            for chunk in layer.chunks(self.params.node_chunk_size) {
                self.run_chunk(chunk, iter, &mut poison_rules);
            }
        }

        let time = t.elapsed().as_secs_f64();

        let mut eqs: Vec<_> = self.all_eqs.clone().into_iter().map(|(_, eq)| eq).collect();
        eqs.sort_by_key(|eq| eq.score());
        eqs.reverse();

        // final run_rewrites
        if self.params.do_final_run {
            let old = std::mem::replace(&mut self.params.no_conditionals, false);
            let rws = self.all_eqs.values().flat_map(|eq| &eq.rewrites);
            let final_runner = self.mk_runner(self.egraph.clone());
            final_runner.run(rws);
            self.params.no_conditionals = old;
        }

        let num_rules = self.new_eqs.len();
        let mut n_eqs: Vec<_> = self.new_eqs.clone().into_iter().map(|(_, eq)| eq).collect();
        n_eqs.sort_by_key(|eq| eq.score());
        n_eqs.reverse();
        let num_olds = self.old_eqs.len();
        let o_eqs: Vec<_> = self.old_eqs.clone().into_iter().map(|(_, eq)| eq).collect();
        for eq in &n_eqs {
            println!("  {:?}   {}", eq.score(), eq);
        }
        println!(
            "Learned {} rules in {:?} using {} old rules.",
            num_rules, time, num_olds
        );
        Report {
            params: self.params,
            time,
            num_rules,
            all_eqs: eqs,
            new_eqs: n_eqs,
            old_eqs: o_eqs,
            smt_unknown: self.smt_unknown,
        }
    }

    // Run single chunk
    fn run_chunk_rule_lifting(&mut self, chunk: &[L], iter: usize) {
        Synthesizer::add_chunk(&mut self.egraph, chunk, iter > self.params.ema_above_iter);

        let mut new_candidate_eqs: EqualityMap<L> = EqualityMap::default();
        let run_rewrites_before = Instant::now();

        // 1) Allowed rules
        // This phase compacts the egraph by running rules that were
        // learned during this run of Ruler.
        // Effectively functions like `run_rewrites` phase
        // of the cvec-based rule synthesis.
        // Dispose of the runner and only apply unions
        // to not introduce new (allowed) enodes.
        log::info!("running allowed rules");
        let runner = self.mk_cvec_less_runner(self.egraph.clone());
        let rewrites: Vec<&Rewrite<L, SynthAnalysis>> =
            self.new_eqs.values().flat_map(|eq| &eq.rewrites).collect();
        let (_, found_unions) = self.run_rewrites_with_unions(rewrites, runner);
        for ids in found_unions.values() {
            for win in ids.windows(2) {
                self.egraph.union(win[0], win[1]);
            }
        }

        self.egraph.rebuild();

        // 2) Lifting rules
        // This phase denotes newly added allowed nodes in terms
        // of a forbidden denotation.
        // It is essential that these rules fully saturate
        // and that extraneous nodes are kept to a minimum
        // Keep the runner egraph since it has
        // the fully denoted forms.
        // It is possible to learn rules during this phase
        // so extract potential candidates for
        // every union.
        log::info!("running lifting rules");
        let runner = self
            .mk_cvec_less_runner(self.egraph.clone())
            .with_iter_limit(self.params.eqsat_iter_limit + 1); // increase iter limit by 1 to ensure saturation
        let rewrites: Vec<&Rewrite<L, SynthAnalysis>> = self.lifting_rewrites.iter().collect();
        let (new_egraph, found_unions) = self.run_rewrites_with_unions(rewrites, runner);

        for ids in found_unions.values() {
            for win in ids.windows(2) {
                if self.egraph[win[0]].data.is_extractable
                    && self.egraph[win[1]].data.is_extractable
                {
                    let extract = Extractor::new(&self.egraph, ExtractableAstSize);
                    let (_, e1) = extract.find_best(win[0]);
                    let (_, e2) = extract.find_best(win[1]);
                    if let Some(eq) = Equality::new(&e1, &e2) {
                        if e1 != e2 &&
                            e1.as_ref().iter().all(|x| x.is_extractable()) &&        // extractable and valid
                            e2.as_ref().iter().all(|x| x.is_extractable())
                        {
                            if let ValidationResult::Valid = L::validate(self, &eq.lhs, &eq.rhs) {
                                if !new_candidate_eqs.contains_key(&eq.name) {
                                    log::debug!("  Candidate {}", eq);
                                    new_candidate_eqs.insert(eq.name.clone(), eq);
                                }
                            }
                        }
                    }
                }

                self.egraph.union(win[0], win[1]);
            }
        }

        self.egraph = new_egraph;
        self.egraph.rebuild();

        // 3) Forbidden rules
        // This phase runs forbidden rules provided by the `--prior-rules` flag.
        // Any union among allowed eclasses is a candidate equality.
        // Dispose of the runner and only apply unions
        // to not introduce new forbidden enodes.
        // Make sure to use lifting rules since lifting rules
        // are just a special set of forbidden rules.
        log::info!("running forbidden rules");
        let runner = self.mk_cvec_less_runner(self.egraph.clone());
        let rewrites: Vec<&Rewrite<L, SynthAnalysis>> = self
            .old_eqs
            .values()
            .flat_map(|eq| &eq.rewrites)
            .chain(self.lifting_rewrites.iter())
            .collect();
        let (_, found_unions) = self.run_rewrites_with_unions(rewrites, runner);

        // these unions are candidate rewrite rules
        for ids in found_unions.values() {
            for win in ids.windows(2) {
                if self.egraph[win[0]].data.is_extractable
                    && self.egraph[win[1]].data.is_extractable
                {
                    let extract = Extractor::new(&self.egraph, ExtractableAstSize);
                    let (_, e1) = extract.find_best(win[0]);
                    let (_, e2) = extract.find_best(win[1]);
                    if let Some(eq) = Equality::new(&e1, &e2) {
                        if e1 != e2 &&
                            e1.as_ref().iter().all(|x| x.is_extractable()) &&        // extractable and valid
                            e2.as_ref().iter().all(|x| x.is_extractable())
                        {
                            if let ValidationResult::Valid = L::validate(self, &eq.lhs, &eq.rhs) {
                                if !new_candidate_eqs.contains_key(&eq.name) {
                                    log::debug!("  Candidate {}", eq);
                                    new_candidate_eqs.insert(eq.name.clone(), eq);
                                }
                            }
                        }
                    }
                }

                self.egraph.union(win[0], win[1]);
            }
        }

        self.egraph.rebuild();

        new_candidate_eqs.retain(|k, _v| !self.all_eqs.contains_key(k));
        let run_rewrites = run_rewrites_before.elapsed().as_secs_f64();
        log::info!("Time taken in... run_rewrites: {}", run_rewrites);
        log::info!("Found {} candidates", new_candidate_eqs.len());

        let eq_chunk_count = div_up(new_candidate_eqs.len(), self.params.eq_chunk_size);
        let mut eq_chunk_num = 1;

        log::info!("Running minimization loop with {} chunks", eq_chunk_count);
        while !new_candidate_eqs.is_empty() {
            log::info!("Chunk {} / {}", eq_chunk_num, eq_chunk_count);
            log::info!(
                "egraph n={}, e={}",
                self.egraph.total_size(),
                self.egraph.number_of_classes(),
            );
            eq_chunk_num += 1;

            let mut eqs_chunk: EqualityMap<L> = EqualityMap::default();
            while !new_candidate_eqs.is_empty() && eqs_chunk.len() < self.params.eq_chunk_size {
                if let Some((k, v)) = new_candidate_eqs.pop() {
                    eqs_chunk.insert(k, v);
                }
            }

            let rule_minimize_before = Instant::now();
            log::info!("Rewrites before minimization: {}", eqs_chunk.len());
            let (eqs, _) = self.choose_eqs(eqs_chunk);
            let rule_minimize = rule_minimize_before.elapsed().as_secs_f64();
            log::info!("Time taken in... rule minimization: {}", rule_minimize);

            log::info!("Chose {} good rules", eqs.len());
            for (_, eq) in &eqs {
                log::info!("  {}", eq);
            }

            if !self.params.no_run_rewrites {
                let mut inserted = EqualityMap::default();
                let mut extracted = EqualityMap::default();

                for (_, eq) in &eqs {
                    if eq.ids.is_some() {
                        inserted.insert(eq.name.clone(), eq.clone());
                    } else {
                        extracted.insert(eq.name.clone(), eq.clone());
                    }
                }

                for (_, eq) in inserted {
                    if let Some((i, j)) = eq.ids {
                        self.egraph.union(i, j);
                    }
                }

                if !extracted.is_empty() {
                    let rewrites = extracted.values().flat_map(|eq| &eq.rewrites);
                    let runner = self.mk_cvec_less_runner(self.egraph.clone()).run(rewrites);
                    self.egraph = runner.egraph;
                }
            }

            self.new_eqs.extend(eqs.clone());
            self.all_eqs.extend(eqs);
            self.egraph.rebuild();
        }
    }

    /// Rule synthesis for rule lifting
    fn run_rule_lifting(mut self) -> Report<L> {
        let t = Instant::now();
        // run lifting rewrites (iter 0)
        log::info!("running lifting rewrites");
        let mut runner = self.mk_cvec_less_runner(self.egraph.clone());
        runner = runner.run(&self.lifting_rewrites);
        runner.egraph.rebuild();
        self.egraph = runner.egraph;

        assert!(self.params.iters > 0);
        for iter in 1..=self.params.iters {
            log::info!("[[[ Iteration {} ]]]", iter);
            let layer = self.enumerate_layer(iter);
            for chunk in layer.chunks(self.params.node_chunk_size) {
                self.run_chunk_rule_lifting(chunk, iter);
            }
        }

        let time = t.elapsed().as_secs_f64();
        let mut eqs: Vec<_> = self.all_eqs.clone().into_iter().map(|(_, eq)| eq).collect();
        eqs.sort_by_key(|eq| eq.score());
        eqs.reverse();

        // final run_rewrites
        if self.params.do_final_run {
            let old = std::mem::replace(&mut self.params.no_conditionals, false);
            let rws = self.all_eqs.values().flat_map(|eq| &eq.rewrites);
            let final_runner = self.mk_cvec_less_runner(self.egraph.clone());
            final_runner.run(rws);
            self.params.no_conditionals = old;
        }

        let extractor = Extractor::new(&self.egraph, AstSize);
        let mut ids: Vec<Id> = self.ids().collect();
        ids.sort();
        for id in ids {
            let (_, e) = extractor.find_best(id);
            log::info!("{}: `{}` {:?}", id, e.pretty(500), self.egraph[id].nodes);
        }

        let num_rules = self.new_eqs.len();
        let mut n_eqs: Vec<_> = self.new_eqs.clone().into_iter().map(|(_, eq)| eq).collect();
        n_eqs.sort_by_key(|eq| eq.score());
        n_eqs.reverse();
        let num_olds = self.old_eqs.len();
        let o_eqs: Vec<_> = self.old_eqs.clone().into_iter().map(|(_, eq)| eq).collect();
        for eq in &n_eqs {
            println!("  {:?}   {}", eq.score(), eq);
        }
        println!(
            "Learned {} rules in {:?} using {} old rules.",
            num_rules, time, num_olds
        );
        Report {
            params: self.params,
            time,
            num_rules,
            all_eqs: eqs,
            new_eqs: n_eqs,
            old_eqs: o_eqs,
            smt_unknown: self.smt_unknown,
        }
    }

    /// Top level function for rule synthesis.
    /// This corresponds to `Figure 4` in the Ruler paper, where
    /// all the key components of `Ruler` (e.g., `make_layer`, `run_rewrites`, `cvec_match`, `choose_eqs`) are invoked.
    pub fn run(mut self) -> Report<L> {
        // normalize some params
        if self.params.rules_to_take == 0 {
            self.params.rules_to_take = usize::MAX;
        }
        if self.params.node_chunk_size == 0 {
            self.params.node_chunk_size = usize::MAX;
        }
        if self.params.eq_chunk_size == 0 {
            self.params.eq_chunk_size = usize::MAX;
        }

        if self.egraph.analysis.rule_lifting {
            self.run_rule_lifting()
        } else {
            self.run_cvec_synth()
        }
    }
}

/// Reports for each run of Ruler.
#[derive(Serialize, Deserialize)]
#[serde(bound = "L: SynthLanguage")]
pub struct Report<L: SynthLanguage> {
    pub params: SynthParams,
    pub time: f64,
    pub num_rules: usize,
    pub smt_unknown: usize,
    pub all_eqs: Vec<Equality<L>>,
    pub new_eqs: Vec<Equality<L>>,
    pub old_eqs: Vec<Equality<L>>,
}

#[derive(Serialize, Deserialize)]
#[serde(bound = "L: SynthLanguage")]
struct SlimReport<L: SynthLanguage> {
    time: f64,
    all_eqs: Vec<Equality<L>>,
    new_eqs: Vec<Equality<L>>,
    old_eqs: Vec<Equality<L>>,
}

/// All parameters for rule synthesis.
#[derive(Parser, Deserialize, Serialize)]
#[clap(rename_all = "kebab-case")]
pub struct SynthParams {
    /// Seed for random number generator, used for random cvec value generation
    #[clap(long, default_value = "0")]
    pub seed: u64,
    /// How many random values to add to the cvecs
    #[clap(long, default_value = "0")]
    pub n_samples: usize,
    /// Number of variables to add to the initial egraph
    #[clap(long, default_value = "3")]
    pub variables: usize,
    /// Output file name
    #[clap(long, default_value = "out.json")]
    pub outfile: String,
    /// Constant folding
    #[clap(long)]
    pub no_constant_fold: bool,

    ///////////////////
    // search params //
    ///////////////////
    /// Number of iterations
    #[clap(long, default_value = "1")]
    pub iters: usize,
    /// 0 is unlimited
    #[clap(long, default_value = "0")]
    pub rules_to_take: usize,
    /// 0 is unlimited
    #[clap(long, default_value = "100000")]
    pub node_chunk_size: usize,
    /// 0 is unlimited
    #[clap(long, default_value = "0")]
    pub eq_chunk_size: usize,
    /// disallows enumerating terms with constants past this iteration
    #[clap(long, default_value = "999999")]
    pub no_constants_above_iter: usize,
    /// For enabling / disabling conditional rule inference
    #[clap(long)]
    pub no_conditionals: bool,
    #[clap(long)]
    /// For turning off `run_rewrites`
    pub no_run_rewrites: bool,
    #[clap(long)]
    pub linear_cvec_matching: bool,
    /// modulo alpha renaming
    #[clap(long, default_value = "999999")]
    pub ema_above_iter: usize,
    // disabled operators during enumeration
    #[clap(long)]
    pub disabled_ops: Option<String>,
    // disabled constants during enumeration
    #[clap(long)]
    pub disabled_consts: Option<String>,
    // consts allowed in final rules, empty implies no filter
    #[clap(long)]
    pub filtered_consts: Option<String>,

    ////////////////
    // eqsat args //
    ////////////////
    /// node limit for all the eqsats
    #[clap(long, default_value = "300000")]
    pub eqsat_node_limit: usize,
    /// iter limit for all the eqsats
    #[clap(long, default_value = "2")]
    pub eqsat_iter_limit: usize,
    /// time limit (seconds) for all the eqsats
    #[clap(long, default_value = "60")]
    pub eqsat_time_limit: u64,
    /// Controls the size of cvecs
    #[clap(long, default_value = "5")]
    pub important_cvec_offsets: u32,

    //////////////////////////
    // domain specific args //
    //////////////////////////
    /// (str only), the number of additional int variables
    #[clap(long, default_value = "1")]
    pub str_int_variables: usize,
    /// Only for bv, makes it do a complete cvec
    #[clap(long, conflicts_with = "important-cvec-offsets")]
    pub complete_cvec: bool,
    /// Only for bool/bv
    #[clap(long)]
    pub no_xor: bool,
    /// Only for bv
    #[clap(long)]
    pub no_shift: bool,

    ///////////////////
    // eqsat soundness params //
    ///////////////////
    // for validation approach
    /// random testing based validation
    #[clap(long, default_value = "0")]
    pub num_fuzz: usize,
    /// SMT based verification (uses Z3 for the current prototype)
    #[clap(long, conflicts_with = "num-fuzz")]
    pub use_smt: bool,
    /// For a final round of run_rewrites to remove redundant rules.
    #[clap(long)]
    pub do_final_run: bool,

    ///////////////////
    // persistence params //
    ///////////////////
    #[clap(long)]
    pub prior_rules: Option<String>,
}

/// Derivability report.
#[derive(clap::Parser)]
#[clap(rename_all = "kebab-case")]
pub struct DeriveParams {
    in1: String,
    in2: String,
    out: String,
    #[clap(long, default_value = "5")]
    iter_limit: usize,
    #[clap(long, default_value = "300000")]
    node_limit: usize,
    #[clap(long, default_value = "60")]
    time_limit: u64,
    #[clap(long)]
    ci: bool,
    #[clap(long)]
    new_eqs: bool,
}

/// Report for rules generated by CVC4.
#[derive(Parser)]
#[clap(rename_all = "kebab-case")]
pub struct ConvertParams {
    cvc_log: String,
    out: String,
}

/// Ruler can be run to synthesize rules, compare two rulesets
/// for derivability, and convert CVC4 rewrites to patterns in Ruler.
#[derive(Parser)]
#[clap(rename_all = "kebab-case")]
pub enum Command {
    Synth(SynthParams),
    Derive(DeriveParams),
    ConvertSexp(ConvertParams),
}

/// A mapping from a name to an `Equality`.
pub type EqualityMap<L> = IndexMap<Arc<str>, Equality<L>>;

/// A CVec is a data structure that stores the result of evaluating a term on concrete inputs.
pub type CVec<L> = Vec<Option<<L as SynthLanguage>::Constant>>;

/// Simple macro for generating cvecs for unary, binary, and ternary ops.
#[macro_export]
macro_rules! map {
    ($get:ident, $a:ident => $body:expr) => {
        $get($a)
            .iter()
            .map(|a| match a {
                Some($a) => $body,
                _ => None,
            })
            .collect::<Vec<_>>()
    };
    ($get:ident, $a:ident, $b:ident => $body:expr) => {
        $get($a)
            .iter()
            .zip($get($b).iter())
            .map(|tup| match tup {
                (Some($a), Some($b)) => $body,
                _ => None,
            })
            .collect::<Vec<_>>()
    };
    ($get:ident, $a:ident, $b:ident, $c:ident => $body:expr) => {
        $get($a)
            .iter()
            .zip($get($b).iter())
            .zip($get($c).iter())
            .map(|tup| match tup {
                ((Some($a), Some($b)), Some($c)) => $body,
                _ => None,
            })
            .collect::<Vec<_>>()
    };
}

#[derive(Debug, Clone, PartialEq, Eq)]
pub struct Interval<T> {
    pub low: Option<T>,  // None represents -inf
    pub high: Option<T>, // None represents +inf
}

impl<T: Ord> Interval<T> {
    pub fn new(low: Option<T>, high: Option<T>) -> Self {
        if let (Some(a), Some(b)) = (&low, &high) {
            assert!(
                a.le(b),
                "Invalid interval: low must be less than or equal to high"
            );
        }
        Self { low, high }
    }
}

impl<T> Default for Interval<T> {
    fn default() -> Self {
        Self {
            low: None,
            high: None,
        }
    }
}

/// The Signature represents eclass analysis data.
#[derive(Debug, Clone)]
pub struct Signature<L: SynthLanguage> {
    pub cvec: CVec<L>,
    pub simplest: RecExpr<L>,
    pub exact: bool,
    pub is_allowed: bool,
    pub is_extractable: bool,
    pub interval: Interval<L::Constant>,
}

impl<L: SynthLanguage> Signature<L> {
    /// A cvec is defined either it is empty or has at least one `Some` value.
    pub fn is_defined(&self) -> bool {
        self.cvec.is_empty() || self.cvec.iter().any(|v| v.is_some())
    }
}

impl<L: SynthLanguage> egg::Analysis<L> for SynthAnalysis {
    type Data = Signature<L>;

    fn merge(&self, to: &mut Self::Data, from: Self::Data) -> DidMerge {
        let mut merge_a = false;
        let cost_fn = |x: &RecExpr<L>| {
            if self.rule_lifting && L::recexpr_is_allowed(x) {
                ExtractableAstSize.cost_rec(x)
            } else {
                AstSize.cost_rec(x)
            }
        };

        // do not merge high-level enode with low-level enode
        assert_eq!(
            to.is_allowed,
            from.is_allowed,
            "trying to merge allowed and forbidden eclasses: {} != {}",
            to.simplest.pretty(100),
            from.simplest.pretty(100)
        );

        if !to.cvec.is_empty() && !from.cvec.is_empty() {
            for i in 0..to.cvec.len() {
                match (to.cvec[i].clone(), from.cvec[i].clone()) {
                    (None, Some(_)) => {
                        to.cvec[i] = from.cvec[i].clone();
                        merge_a = true;
                    }
                    (Some(x), Some(y)) => {
                        assert_eq!(x, y, "cvecs do not match at index {}: {} != {}", i, x, y)
                    }
                    _ => (),
                }
            }
        }

        if from.exact && !to.exact {
            to.exact = true;
            merge_a = true;
        }

        if from.is_extractable && !to.is_extractable {
            to.is_extractable = true;
            merge_a = true;
        }

        if cost_fn(&from.simplest) < cost_fn(&to.simplest) {
            to.simplest = from.simplest;
            merge_a = true;
        }

<<<<<<< HEAD
=======
        // // New interval is max of mins, min of maxes
        let new_interval = Interval::new(
            match (to.interval.low.as_ref(), from.interval.low.as_ref()) {
                (Some(a), Some(b)) => Some(a.max(b)),
                (a, b) => a.or(b),
            }
            .cloned(),
            match (to.interval.high.as_ref(), from.interval.high.as_ref()) {
                (Some(a), Some(b)) => Some(a.min(b)),
                (a, b) => a.or(b),
            }
            .cloned(),
        );
        if to.interval != new_interval {
            to.interval = new_interval;
            merge_a = true;
        }

        // conservatively just say that b changed
>>>>>>> c14a57f5
        DidMerge(merge_a, true)
    }

    fn make(egraph: &EGraph<L, Self>, enode: &L) -> Self::Data {
        let get_cvec = |i: &Id| &egraph[*i].data.cvec;
        let get_simplest = |i: &Id| &egraph[*i].data.simplest;
        Signature {
            cvec: enode.eval(egraph.analysis.cvec_len, get_cvec),
            simplest: if enode.is_allowed() && (enode.is_var() || enode.is_constant()) {
                let mut rec = RecExpr::<L>::default();
                rec.add(enode.clone());
                rec
            } else {
                let mut nodes: Vec<L> = vec![];
                let mut map: HashMap<Id, Id> = HashMap::default();
                enode.for_each(|id| {
                    if map.get(&id) == None {
                        let s = get_simplest(&id);
                        let i = nodes.len();
                        for n in s.as_ref() {
                            nodes.push(n.clone().map_children(|id| Id::from(usize::from(id) + i)));
                        }

                        map.insert(id, Id::from(nodes.len() - 1));
                    }
                });

                nodes.push(enode.clone().map_children(|id| *map.get(&id).unwrap()));
                RecExpr::from(nodes)
            },
            exact: !enode.is_var() && enode.all(|i| egraph[i].data.exact),
            is_allowed: enode.is_allowed(),
            is_extractable: enode.is_extractable(),
            interval: enode.mk_interval(egraph),
        }
    }

    fn modify(egraph: &mut EGraph<L, Self>, id: Id) {
        match egraph.analysis.constant_fold {
            ConstantFoldMethod::CvecMatching => {
                let sig = &egraph[id].data;
                if sig.exact {
                    let first = sig.cvec.iter().find_map(|x| x.as_ref());
                    if let Some(first) = first {
                        let enode = L::mk_constant(first.clone());
                        let added = egraph.add(enode);
                        egraph.union(id, added);
                    }
                }
            }
            ConstantFoldMethod::IntervalAnalysis => {
                let interval = &egraph[id].data.interval;
                if let Interval {
                    low: Some(a),
                    high: Some(b),
                } = interval
                {
                    if a == b {
                        let enode = L::mk_constant(a.clone());
                        let added = egraph.add(enode);
                        egraph.union(id, added);
                    }
                }
            }
            ConstantFoldMethod::Lang => {
                if egraph[id].data.exact {
                    L::constant_fold(egraph, id);
                }
            }
            _ => (),
        }
    }
}

impl<L: SynthLanguage> Synthesizer<L> {
    /// Shrink the candidate space.
    #[inline(never)]
    fn shrink(
        &mut self,
        mut new_eqs: EqualityMap<L>,
        step: usize,
        should_validate: bool,
    ) -> (EqualityMap<L>, EqualityMap<L>) {
        let mut keepers = EqualityMap::default();
        let mut bads = EqualityMap::default();
        let initial_len = new_eqs.len();
        let mut first_iter = true;

        while !new_eqs.is_empty() {
            // best are last
            new_eqs.sort_by(|_, eq1, _, eq2| eq1.score().cmp(&eq2.score()));

            // take step valid rules from the end of new_eqs
            let mut took = 0;
            if !first_iter {
                while let Some((name, eq)) = new_eqs.pop() {
                    if should_validate {
                        let valid = L::validate(self, &eq.lhs, &eq.rhs);
                        match valid {
                            ValidationResult::Valid => {
                                let old = keepers.insert(name, eq);
                                took += old.is_none() as usize;
                            }
                            _ => {
                                bads.insert(name, eq);
                            }
                        }
                    } else {
                        let old = keepers.insert(name, eq);
                        took += old.is_none() as usize;
                    }

                    if took >= step {
                        break;
                    }
                }
            }

            first_iter = false;
            if new_eqs.is_empty() {
                break;
            }

            if keepers.len() >= self.params.rules_to_take {
                keepers.truncate(self.params.rules_to_take);
                break;
            }

            log::info!("Shrinking with {} keepers", keepers.len());
            let rewrites = self
                .all_eqs
                .values()
                .flat_map(|eq| &eq.rewrites)
                .chain(keepers.values().flat_map(|eq| &eq.rewrites));

            let mut runner = self.mk_runner(self.initial_egraph.clone());
            for candidate_eq in new_eqs.values() {
                runner = runner.with_expr(&L::instantiate(&candidate_eq.lhs));
                runner = runner.with_expr(&L::instantiate(&candidate_eq.rhs));
            }

            runner = runner.run(rewrites);
            log::info!(
                "Stopping {:?}, {:?}",
                runner.stop_reason.clone().unwrap(),
                runner.iterations.len()
            );

            let old_len = new_eqs.len();
            new_eqs.clear();
            if self.egraph.analysis.rule_lifting {
                let extract = Extractor::new(&runner.egraph, ExtractableAstSize);
                for ids in runner.roots.chunks(2) {
                    if runner.egraph.find(ids[0]) != runner.egraph.find(ids[1]) {
                        let left = extract.find_best(ids[0]).1;
                        let right = extract.find_best(ids[1]).1;
                        if L::recexpr_is_allowed(&left) && L::recexpr_is_allowed(&right) {
                            if let Some(eq) = Equality::new(&left, &right) {
                                if !self.all_eqs.contains_key(&eq.name) {
                                    new_eqs.insert(eq.name.clone(), eq);
                                }
                            }
                        }
                    }
                }
            } else {
                let extract = Extractor::new(&runner.egraph, AstSize);
                for ids in runner.roots.chunks(2) {
                    if runner.egraph.find(ids[0]) != runner.egraph.find(ids[1]) {
                        let left = extract.find_best(ids[0]).1;
                        let right = extract.find_best(ids[1]).1;
                        if let Some(eq) = Equality::new(&left, &right) {
                            if !self.all_eqs.contains_key(&eq.name) {
                                new_eqs.insert(eq.name.clone(), eq);
                            }
                        }
                    }
                }
            };

            log::info!(
                "Minimizing... threw away {} rules, {} / {} remain",
                old_len - new_eqs.len(),
                new_eqs.len(),
                initial_len,
            );
        }

        if self.params.rules_to_take == usize::MAX {
            assert!(new_eqs.is_empty());
        }

        (keepers, bads)
    }

    /// Apply rewrites rules as they are being inferred, to minimize the candidate space.
    #[inline(never)]
    fn choose_eqs(&mut self, mut new_eqs: EqualityMap<L>) -> (EqualityMap<L>, EqualityMap<L>) {
        let step_sizes: Vec<usize> = vec![100, 10, 1];
        let mut bads = EqualityMap::default();
        let mut should_validate = true;
        let mut step_idx = 0;

        // Idea here is to remain at a high step level as long as possible
        // Move down in step size if
        //  (a) the number of eqs is smaller than the step size
        //  (b) the number of bad eqs is smaller than the step size
        // Never move up in step level
        'inner: loop {
            let step = step_sizes[step_idx];
            if self.params.rules_to_take < step || new_eqs.len() < step {
                if step_idx + 1 == step_sizes.len() {
                    break 'inner;
                } else {
                    step_idx += 1;
                    continue;
                }
            }

            let (n, b) = self.shrink(new_eqs, step, should_validate);
            let n_bad = b.len();
            new_eqs = n;
            bads.extend(b);

            // if we taking all the rules, we don't need to validate anymore
            if self.params.rules_to_take == usize::MAX {
                should_validate = false;
            }

            if n_bad < step {
                // not enough progress:
                if step_idx + 1 == step_sizes.len() {
                    if n_bad == 0 {
                        // break if no progress at lowest step size
                        break 'inner;
                    } // else loop again
                } else {
                    // default: decrease step size
                    step_idx += 1;
                }
            }
        }

        (new_eqs, bads)
    }
}

/// An alternate cost function that computes the number of operators in an term.
pub struct NumberOfOps;
impl<L: Language> egg::CostFunction<L> for NumberOfOps {
    type Cost = usize;
    fn cost<C>(&mut self, enode: &L, mut costs: C) -> Self::Cost
    where
        C: FnMut(Id) -> Self::Cost,
    {
        if enode.is_leaf() {
            0
        } else {
            enode.fold(1, |sum, id| sum + costs(id))
        }
    }
}

// Cost function only counting ops in the domain
// Penalizes ops not in the domain
pub struct NumberOfAllowedOps;
impl<L: SynthLanguage> egg::CostFunction<L> for NumberOfAllowedOps {
    type Cost = usize;
    fn cost<C>(&mut self, enode: &L, mut costs: C) -> Self::Cost
    where
        C: FnMut(Id) -> Self::Cost,
    {
        if !enode.is_allowed() {
            usize::max_value()
        } else if enode.is_var() || enode.is_constant() {
            0
        } else {
            enode.fold(1, |sum, id| sum.saturating_add(costs(id)))
        }
    }
}

// Cost function for ast size in the domain
// Penalizes ops not in the domain
pub struct ExtractableAstSize;
impl<L: SynthLanguage> egg::CostFunction<L> for ExtractableAstSize {
    type Cost = usize;
    fn cost<C>(&mut self, enode: &L, mut costs: C) -> Self::Cost
    where
        C: FnMut(Id) -> Self::Cost,
    {
        if enode.is_extractable() {
            enode.fold(1, |sum, id| sum.saturating_add(costs(id)))
        } else {
            usize::max_value()
        }
    }
}<|MERGE_RESOLUTION|>--- conflicted
+++ resolved
@@ -1441,8 +1441,6 @@
             merge_a = true;
         }
 
-<<<<<<< HEAD
-=======
         // // New interval is max of mins, min of maxes
         let new_interval = Interval::new(
             match (to.interval.low.as_ref(), from.interval.low.as_ref()) {
@@ -1462,7 +1460,6 @@
         }
 
         // conservatively just say that b changed
->>>>>>> c14a57f5
         DidMerge(merge_a, true)
     }
 
