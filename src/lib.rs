--- conflicted
+++ resolved
@@ -476,18 +476,6 @@
         runner.egraph
     }
 
-<<<<<<< HEAD
-    // like `run_rewrites` except it runs with rewrites, and runner
-    // and returns the updated egraph as well as a map of unions
-    fn run_rewrites_with_unions(
-        &self,
-        rewrites: Vec<&Rewrite<L, SynthAnalysis>>,
-        mut runner: Runner<L, SynthAnalysis>
-    ) -> (EGraph<L, SynthAnalysis>, HashMap<Id, Vec<Id>>) {
-        // run the rewrites
-        let start = Instant::now();
-        log::info!("running eqsat with {} rules", rewrites.len());
-=======
     /// Like run rewrites but unions are simply extracted and returned
     /// along with the runner egraph.
     fn run_rewrites_with_unions(
@@ -500,21 +488,11 @@
         let ids: Vec<Id> = runner.egraph.classes().map(|c| c.id).collect();
         let num_rewrites = rewrites.len();
         log::info!("running eqsat with {} rules", num_rewrites);
->>>>>>> d9d7a001
         runner = runner.run(rewrites);
 
         log::info!("{:?} collecting unions...", runner.stop_reason.unwrap());
         // update the clean egraph based on any unions that happened
         let mut found_unions = HashMap::default();
-<<<<<<< HEAD
-        for id in self.ids() {
-            let id2 = runner.egraph.find(id);
-            found_unions.entry(id2).or_insert(vec![]).push(id);
-        }
-
-        runner.egraph.rebuild();
-        log::info!("Ran {} rules in {:?}", self.all_eqs.len(), start.elapsed());
-=======
         for id in ids {
             let id2 = runner.egraph.find(id);
             found_unions.entry(id2).or_insert_with(Vec::new).push(id);
@@ -523,7 +501,6 @@
         runner.egraph.rebuild();
         log::info!("Ran {} rules in {:?}", num_rewrites, start.elapsed());
         log::info!("Found {} unions", found_unions.len());
->>>>>>> d9d7a001
         (runner.egraph, found_unions)
     }
 
@@ -865,62 +842,6 @@
         let mut new_candidate_eqs: EqualityMap<L> = EqualityMap::default();
         let run_rewrites_before = Instant::now();
 
-<<<<<<< HEAD
-                chunk_num += 1;
-                for node in chunk {
-                    if iter > self.params.ema_above_iter {
-                        let rec = node.to_recexpr(|id| self.egraph[id].data.simplest.as_ref());
-                        L::add_domain_expr(&mut self, &rec);
-                    } else {
-                        L::add_domain_node(&mut self, node.clone());
-                    }
-                }
-                
-                // run new eqs
-                log::info!("running eqsat with {} new rules", self.new_eqs.len());
-                let run_rewrites_before = Instant::now();
-                let mut new_eqs: EqualityMap<L> = EqualityMap::default();
-                let runner = self.mk_cvec_less_runner(self.egraph.clone());
-                let rewrites: Vec<&Rewrite<L, SynthAnalysis>> = self.new_eqs
-                    .values()
-                    .flat_map(|eq| &eq.rewrites)
-                    .collect();
-
-                let (_, found_unions) = self.run_rewrites_with_unions(rewrites, runner);
-                for ids in found_unions.values() {
-                    for win in ids.windows(2) {
-                        self.egraph.union(win[0], win[1]);
-                    }
-                }
-                
-                // run lifting rewrites
-                log::info!("running eqsat with {} lifting rules", self.lifting_rewrites.len());
-                let mut runner = self.mk_cvec_less_runner(self.egraph.clone());
-                let rewrites: Vec<&Rewrite<L, SynthAnalysis>> = self.lifting_rewrites.iter()
-                    .map(|x| x)
-                    .collect();
-                runner = runner.with_iter_limit(self.params.eqsat_iter_limit + 1);
-                let (new_egraph, found_unions) = self.run_rewrites_with_unions(rewrites, runner);
-
-                // these unions are candidate rewrite rules
-                for ids in found_unions.values() {
-                    for win in ids.windows(2) {             
-                        if self.egraph[win[0]].data.is_extractable &&
-                           self.egraph[win[1]].data.is_extractable { 
-                            let mut extract = Extractor::new(&self.egraph, ExtractableAstSize);
-                            let (_, e1) = extract.find_best(win[0]);
-                            let (_, e2) = extract.find_best(win[1]);
-                            if let Some(mut eq) = Equality::new(&e1, &e2) {
-                                if e1 != e2 &&
-                                    e1.as_ref().iter().all(|x| x.is_extractable()) &&        // extractable and valid
-                                    e2.as_ref().iter().all(|x| x.is_extractable()) &&
-                                    L::is_valid(&mut self, &eq.lhs, &eq.rhs) {
-                                    eq.ids = Some((win[0], win[1]));
-                                    if !self.new_eqs.contains_key(&eq.name) {
-                                        log::debug!("  Candidate {}", eq);
-                                        new_eqs.insert(eq.name.clone(), eq);
-                                    }
-=======
         // run lifting rules
         log::info!("running lifting rules");
         let runner = self
@@ -951,7 +872,6 @@
                                 if !new_candidate_eqs.contains_key(&eq.name) {
                                     log::debug!("  Candidate {}", eq);
                                     new_candidate_eqs.insert(eq.name.clone(), eq);
->>>>>>> d9d7a001
                                 }
                             }
                         }
@@ -960,36 +880,6 @@
             }
         }
 
-<<<<<<< HEAD
-                self.egraph = new_egraph;
-                
-                // run old rewrites
-                log::info!("running eqsat with {} old rules", self.old_eqs.len());
-                let runner = self.mk_cvec_less_runner(self.egraph.clone());
-                let rewrites: Vec<&Rewrite<L, SynthAnalysis>> = self.old_eqs
-                    .values()
-                    .flat_map(|eq| &eq.rewrites)
-                    .collect();
-                let (_, found_unions) = self.run_rewrites_with_unions(rewrites, runner);
-
-                // these unions are candidate rewrite rules
-                for ids in found_unions.values() {
-                    for win in ids.windows(2) {             
-                        if self.egraph[win[0]].data.is_extractable &&
-                           self.egraph[win[1]].data.is_extractable { 
-                            let mut extract = Extractor::new(&self.egraph, ExtractableAstSize);
-                            let (_, e1) = extract.find_best(win[0]);
-                            let (_, e2) = extract.find_best(win[1]);
-                            if let Some(mut eq) = Equality::new(&e1, &e2) {
-                                if e1 != e2 &&
-                                    e1.as_ref().iter().all(|x| x.is_extractable()) &&        // extractable and valid
-                                    e2.as_ref().iter().all(|x| x.is_extractable()) &&
-                                    L::is_valid(&mut self, &eq.lhs, &eq.rhs) {
-                                    eq.ids = Some((win[0], win[1]));
-                                    if !self.new_eqs.contains_key(&eq.name) {
-                                        new_eqs.insert(eq.name.clone(), eq);
-                                    }
-=======
         self.egraph = new_egraph;
         self.egraph.rebuild();
 
@@ -1033,7 +923,6 @@
                                 eq.ids = Some((win[0], win[1]));
                                 if !new_candidate_eqs.contains_key(&eq.name) {
                                     new_candidate_eqs.insert(eq.name.clone(), eq);
->>>>>>> d9d7a001
                                 }
                             }
                         }
@@ -1098,16 +987,11 @@
                 log::info!("  {}", eq);
             }
 
-<<<<<<< HEAD
-                let run_rewrites = run_rewrites_before.elapsed().as_secs_f64();
-                log::info!("Time taken in... run_rewrites: {}", run_rewrites);
-=======
             self.new_eqs.extend(eqs.clone());
             self.all_eqs.extend(eqs);
             self.egraph.rebuild();
         }
     }
->>>>>>> d9d7a001
 
     /// Rule synthesis for rule lifting
     fn run_rule_lifting(mut self) -> Report<L> {
@@ -1133,18 +1017,6 @@
         eqs.sort_by_key(|eq| eq.score());
         eqs.reverse();
 
-<<<<<<< HEAD
-        // let mut ids: Vec<Id> = self.ids().collect();
-        // let mut extract = Extractor::new(&self.egraph, ExtractableAstSize);
-        // ids.sort();
-        // for id in ids {
-        //     if self.egraph[id].data.in_domain {
-        //         let (_, e) = extract.find_best(id);
-        //         log::info!("{} [{}]: {:?} {:?}", id, self.egraph[id].data.is_extractable,
-        //                     e.pretty(100), self.egraph[id].nodes);
-        //     }
-        // }
-=======
         // final run_rewrites
         if self.params.do_final_run {
             let old = std::mem::replace(&mut self.params.no_conditionals, false);
@@ -1153,7 +1025,6 @@
             final_runner.run(rws);
             self.params.no_conditionals = old;
         }
->>>>>>> d9d7a001
 
         let num_rules = self.new_eqs.len();
         let mut n_eqs: Vec<_> = self.new_eqs.clone().into_iter().map(|(_, eq)| eq).collect();
