use egg::*;
use indexmap::IndexMap;
use rand::{Rng, seq::SliceRandom};
use rand_pcg::Pcg64;
use std::{
    collections::{BTreeSet, HashMap, HashSet},
    fmt::Display,
    time::Duration,
};

type Constant = i32;

define_language! {
    pub enum SimpleMath {
        "+" = Add([Id; 2]),
        "-" = Sub([Id; 2]),
        "*" = Mul([Id; 2]),
        "/" = Div([Id; 2]),
        "~" = Neg(Id),
        Num(Constant),
        Var(egg::Symbol),
    }
}

#[derive(Default, Clone)]
pub struct SynthAnalysis {
    cvec_len: usize,
}

impl Analysis<SimpleMath> for SynthAnalysis {
    type Data = Vec<Option<Constant>>;

    fn merge(&self, to: &mut Self::Data, from: Self::Data) -> bool {
        // only do assertions on non-empty vecs
        // there may be "bad" merges during minimization, that's ok
        if !to.is_empty() && !from.is_empty() {
            assert_eq!(to, &from);
        }
        false
    }

    fn make(egraph: &EGraph<SimpleMath, Self>, enode: &SimpleMath) -> Self::Data {
        let x = |i: &Id| egraph[*i].data.iter().copied();
        let params = &egraph.analysis;
        match enode {
            SimpleMath::Num(n) => (0..params.cvec_len).map(|_| Some(*n)).collect(),
            SimpleMath::Var(_) => vec![],
            SimpleMath::Neg(a) => x(a).map(|x| Some(-x?)).collect(),
            SimpleMath::Add([a, b]) => x(a)
                .zip(x(b))
                .map(|(x, y)| Some(x?.wrapping_add(y?)))
                .collect(),
            SimpleMath::Sub([a, b]) => x(a)
                .zip(x(b))
                .map(|(x, y)| Some(x?.wrapping_sub(y?)))
                .collect(),
            SimpleMath::Mul([a, b]) => x(a)
                .zip(x(b))
                .map(|(x, y)| Some(x?.wrapping_mul(y?)))
                .collect(),
            SimpleMath::Div([a, b]) => x(a)
                .zip(x(b))
                .map(|(x, y)| if y? != 0 {Some(x? / y?)} else {None})
                .collect(),
        }
    }

    fn modify(egraph: &mut EGraph<SimpleMath, Self>, id: Id) {
        let cv = &egraph[id].data;
        if cv.is_empty() {
            return;
        }
        let first = cv[0];
        if cv.iter().all(|x| *x == first && *x != None) {
            let added = egraph.add(SimpleMath::Num(first.unwrap()));
            egraph.union(id, added);
        }

        // pruning seems to be pretty important for avoiding silly associativity cycles
        if egraph[id].iter().any(|n| n.is_leaf()) {
            egraph[id].nodes.retain(|n| n.is_leaf())
        }
    }
}

fn generalize(expr: &RecExpr<SimpleMath>, map: &mut HashMap<Symbol, Var>) -> Pattern<SimpleMath> {
    let alpha = b"abcdefghijklmnopqrstuvwxyz";
    let nodes: Vec<_> = expr
        .as_ref()
        .iter()
        .map(|n| match n {
            SimpleMath::Var(sym) => {
                let var = if let Some(var) = map.get(&sym) {
                    *var
                } else {
                    let var = format!("?{}", alpha[map.len()] as char).parse().unwrap();
                    map.insert(*sym, var);
                    var
                };
                ENodeOrVar::Var(var)
            }
            n => ENodeOrVar::ENode(n.clone()),
        })
        .collect();

    Pattern::from(PatternAst::from(nodes))
}

fn instantiate(pattern: &Pattern<SimpleMath>) -> RecExpr<SimpleMath> {
    let nodes: Vec<_> = pattern
        .ast
        .as_ref()
        .iter()
        .map(|n| match n {
            ENodeOrVar::ENode(n) => n.clone(),
            ENodeOrVar::Var(v) => {
                let s = v.to_string();
                assert!(s.starts_with('?'));
                SimpleMath::Var(s[1..].into())
            }
        })
        .collect();

    RecExpr::from(nodes)
}

fn minimize_equalities(
    analysis: SynthAnalysis,
    equalities: &mut Vec<Equality<SimpleMath, SynthAnalysis>>,
) -> Vec<Equality<SimpleMath, SynthAnalysis>> {
    let mut all_removed = vec![];

    // dedup based on name
    let mut set = HashSet::new();
    equalities.retain(|eq| set.insert(eq.name.clone()));

    // TODO we probably want some better heuristic on how general a rule is
    // reversing the equalities puts the new ones first,
    // since we want to remove them first
    equalities.sort_by_key(|eq| {
        let l = eq.lhs.ast.as_ref().len();
        let r = eq.rhs.ast.as_ref().len();
        (l.min(r), l.max(r))
    });
    equalities.reverse();

    // equalities

    let mut granularity = equalities.len() / 2;
    while granularity > 0 {
        println!("Minimizing with granularity {}...", granularity);
        let mut i = 0;
        let mut last_removed_len = 0;
        while i + granularity < equalities.len() {
            let (before, tail) = equalities.split_at(i);
            let (test, after) = tail.split_at(granularity);
            i += granularity - last_removed_len;

            let mut runner: Runner<_, _, ()> = Runner::new(analysis.clone());

            // Add the eqs to test in to the egraph
            for eq in test {
                runner = runner.with_expr(&instantiate(&eq.lhs));
            }

<<<<<<< HEAD
            let rewrites = before.iter().chain(after).map(|eq| &eq.rewrite);
=======
            let rewrites = before.iter().chain(after).flat_map(|eq| &eq.rewrites);

            // for rw in rewrites.clone() {
            //     println!("{:?}", rw);
            // }

>>>>>>> 4255af44
            runner = runner.run(rewrites);

            let mut to_remove = HashSet::new();
            for (eq, &root) in test.iter().zip(&runner.roots) {
                let rhs_id = runner.egraph.add_expr(&instantiate(&eq.rhs));
                if runner.egraph.find(root) == rhs_id {
                    to_remove.insert(eq.name.clone());
                }
            }

            let (removed, kept) = equalities
                .drain(..)
                .partition(|eq| to_remove.contains(&eq.name));
            *equalities = kept;
            all_removed.extend(removed);

            last_removed_len = to_remove.len();
            if !to_remove.is_empty() {
                println!("  Removed {} rules", to_remove.len());
                for name in to_remove {
                    println!("  removed {}", name);
                }
            }
        }

        granularity /= 2;
    }

    // reverse the list back
    equalities.reverse();

    return all_removed;
}

pub struct SynthParam {
    pub rng: Pcg64,
    pub n_iter: usize,
    pub n_samples: usize,
    pub variables: Vec<egg::Symbol>,
    pub consts: Vec<Constant>,
}

impl SynthParam {
    fn mk_egraph(&mut self) -> EGraph<SimpleMath, SynthAnalysis> {
        let mut egraph = EGraph::new(SynthAnalysis {
            cvec_len: self.n_samples + self.consts.len(),
        });
        let rng = &mut self.rng;
        let const_options : Vec<Option<i32>> = self.consts.iter().map(|x| Some(*x)).collect();
        for var in &self.variables {
            let id = egraph.add(SimpleMath::Var(*var));
            let mut cvec : Vec<Option<Constant>> = (0..self.n_samples)
                .map(|_| Some(rng.gen::<Constant>()))
                .collect();
            cvec.append(&mut const_options.clone());
            cvec.shuffle(rng);
            egraph[id].data = cvec;
        }
        for c in &self.consts {
            egraph.add(SimpleMath::Num(*c));
        }
        egraph
    }

    pub fn run(&mut self) -> Vec<Equality<SimpleMath, SynthAnalysis>> {
        let consts = std::mem::take(&mut self.consts);

        println!("Finding variable only equalities...");
        let var_only_eqs = self.run_with_eqs(vec![]);

        println!("Finding equalities with constants...");
        self.n_iter = 1;
        self.consts = consts;
        self.run_with_eqs(var_only_eqs)
    }

    pub fn run_with_eqs(
        &mut self,
        mut equalities: Vec<Equality<SimpleMath, SynthAnalysis>>,
    ) -> Vec<Equality<SimpleMath, SynthAnalysis>> {
        let mut eg = self.mk_egraph();

        // we will only operate on the ids that we added
        let mut my_ids: BTreeSet<Id> = eg.classes().map(|c| c.id).collect();

        for iter in 0..self.n_iter {
            my_ids = my_ids.into_iter().map(|id| eg.find(id)).collect();

            println!(
                "iter {} phase 1: adding ops over {} eclasses",
                iter,
                my_ids.len(),
            );
            let mut enodes_to_add = vec![];
<<<<<<< HEAD
            for &i in &my_ids {
                // enodes_to_add.push(SimpleMath::Neg(i));
                for &j in &my_ids {
                    enodes_to_add.push(SimpleMath::Add([i, j]));
                    enodes_to_add.push(SimpleMath::Sub([i, j]));
                    enodes_to_add.push(SimpleMath::Mul([i, j]));
=======
            for i in eg.classes() {
                enodes_to_add.push(SimpleMath::Neg(i.id));
                for j in eg.classes() {
                    enodes_to_add.push(SimpleMath::Add([i.id, j.id]));
                    enodes_to_add.push(SimpleMath::Sub([i.id, j.id]));
                    enodes_to_add.push(SimpleMath::Mul([i.id, j.id]));
                    enodes_to_add.push(SimpleMath::Div([i.id, j.id]));
>>>>>>> 4255af44
                }
            }
            for enode in enodes_to_add {
                my_ids.insert(eg.add(enode));
            }

            println!(
                "iter {} phase 2: running rules, n={}, e={}",
                iter,
                eg.total_size(),
                eg.number_of_classes()
            );
            let rules = equalities.iter().map(|eq| &eq.rewrite);
            let runner: Runner<SimpleMath, SynthAnalysis, ()> =
                Runner::new(eg.analysis.clone()).with_egraph(eg);
            eg = runner
                .with_time_limit(Duration::from_secs(20))
                .with_node_limit(usize::MAX)
                .with_iter_limit(3)
                .with_scheduler(SimpleScheduler)
                .run(rules)
                .egraph;
            println!(
                "       phase 2: running rules, n={}, e={}",
                eg.total_size(),
                eg.number_of_classes()
            );

            my_ids = my_ids.into_iter().map(|id| eg.find(id)).collect();

            println!("iter {} phase 3: discover rules", iter);
            println!("       phase 3: grouping");
            let mut by_cvec: IndexMap<&[Option<Constant>], Vec<Id>> = IndexMap::new();
            for class in eg.classes() {
<<<<<<< HEAD
                if my_ids.contains(&class.id) {
=======
                if class.data.iter().all(|x| *x != None) {
>>>>>>> 4255af44
                    by_cvec.entry(&class.data).or_default().push(class.id);
                }
            }

            // for (cvec, ids) in by_cvec.clone() {
            //     println!("len: {}, cvec: {:?}", ids.len(), cvec);
            // }

            println!("       phase 3: scanning {} groups", by_cvec.len());
            let mut to_union = vec![];
            let mut extract = Extractor::new(&eg, AstSize);

            for ids in by_cvec.values() {
                let cross = ids.iter().flat_map(|id1| {
                    ids.iter()
                        .filter_map(move |id2| if id1 > id2 { Some((id1, id2)) } else { None })
                });

                for (i, j) in cross {
                    to_union.push((i.clone(), j.clone()));
                    let (_cost1, expr1) = extract.find_best(i.clone());
                    let (_cost2, expr2) = extract.find_best(j.clone());

                    let names = &mut HashMap::default();
                    let pat1 = generalize(&expr1, names);
                    let pat2 = generalize(&expr2, names);
                    equalities.extend(Equality::new(pat1, pat2));

                    let names = &mut HashMap::default();
                    let pat1 = generalize(&expr2, names);
                    let pat2 = generalize(&expr1, names);
                    equalities.extend(Equality::new(pat1, pat2));
                }
            }

            println!("       phase 3: performing {} unions", to_union.len());
            for (i, j) in to_union {
                eg.union(i, j);
            }

            let eq_len = equalities.len();
            println!("iter {} phase 4: minimize {} rules", iter, eq_len);
            minimize_equalities(eg.analysis.clone(), &mut equalities);
            println!(
                "iter {} phase 4: minimized {} to {} rules",
                iter,
                eq_len,
                equalities.len()
            );

            println!("After iter {}, I know these equalities:", iter);
            for eq in &equalities {
                println!("  {}", eq);
            }
        }
        equalities
    }
}

pub struct Equality<L, A> {
    pub lhs: Pattern<L>,
    pub rhs: Pattern<L>,
    pub name: String,
    pub rewrite: egg::Rewrite<L, A>,
}

impl<L: Language, A> Display for Equality<L, A> {
    fn fmt(&self, f: &mut std::fmt::Formatter<'_>) -> std::fmt::Result {
        write!(f, "{}", self.rewrite.name())
    }
}

impl<L: Language + 'static, A: Analysis<L>> Equality<L, A> {
    fn new(lhs: Pattern<L>, rhs: Pattern<L>) -> Option<Self> {
        let name = format!("{} => {}", lhs, rhs);
        egg::Rewrite::new(name.clone(), name.clone(), lhs.clone(), rhs.clone())
            .ok()
            .map(|rewrite| Self {
                lhs,
                rhs,
                rewrite,
                name,
            })
    }
}

#[cfg(test)]
mod tests {
    use super::*;
    use rand::SeedableRng;

    fn check_proves<L, A>(eqs: &[Equality<L, A>], a: &str, b: &str)
    where
        L: Language,
        A: Analysis<L> + Default,
    {
        let rules = eqs.iter().map(|eq| &eq.rewrite);
        let runner: Runner<L, A, ()> = Runner::default()
            .with_expr(&a.parse().unwrap())
            .with_expr(&b.parse().unwrap())
            .with_hook(|runner| {
                if runner.egraph.find(runner.roots[0]) == runner.egraph.find(runner.roots[1]) {
                    Err(format!("Done early"))
                } else {
                    Ok(())
                }
            })
            .run(rules);

        let id_a = runner.egraph.find(runner.roots[0]);
        let id_b = runner.egraph.find(runner.roots[1]);

        if id_a != id_b {
            panic!("Failed to simplify {} => {}", a, b)
        }
    }

    #[test]
    fn super_simple() {
        let mut param = SynthParam {
            rng: SeedableRng::seed_from_u64(5),
            n_iter: 1,
            n_samples: 25,
            variables: vec!["x".into(), "y".into(), "z".into()],
            consts: vec![-1, 0, 1],
        };

        let eqs = param.run();

        check_proves(&eqs, "(+ 0 a)", "a");
        check_proves(&eqs, "(+ a b)", "(+ b a)");
    }
}<|MERGE_RESOLUTION|>--- conflicted
+++ resolved
@@ -163,16 +163,8 @@
                 runner = runner.with_expr(&instantiate(&eq.lhs));
             }
 
-<<<<<<< HEAD
+
             let rewrites = before.iter().chain(after).map(|eq| &eq.rewrite);
-=======
-            let rewrites = before.iter().chain(after).flat_map(|eq| &eq.rewrites);
-
-            // for rw in rewrites.clone() {
-            //     println!("{:?}", rw);
-            // }
-
->>>>>>> 4255af44
             runner = runner.run(rewrites);
 
             let mut to_remove = HashSet::new();
@@ -267,14 +259,6 @@
                 my_ids.len(),
             );
             let mut enodes_to_add = vec![];
-<<<<<<< HEAD
-            for &i in &my_ids {
-                // enodes_to_add.push(SimpleMath::Neg(i));
-                for &j in &my_ids {
-                    enodes_to_add.push(SimpleMath::Add([i, j]));
-                    enodes_to_add.push(SimpleMath::Sub([i, j]));
-                    enodes_to_add.push(SimpleMath::Mul([i, j]));
-=======
             for i in eg.classes() {
                 enodes_to_add.push(SimpleMath::Neg(i.id));
                 for j in eg.classes() {
@@ -282,7 +266,6 @@
                     enodes_to_add.push(SimpleMath::Sub([i.id, j.id]));
                     enodes_to_add.push(SimpleMath::Mul([i.id, j.id]));
                     enodes_to_add.push(SimpleMath::Div([i.id, j.id]));
->>>>>>> 4255af44
                 }
             }
             for enode in enodes_to_add {
@@ -317,12 +300,10 @@
             println!("       phase 3: grouping");
             let mut by_cvec: IndexMap<&[Option<Constant>], Vec<Id>> = IndexMap::new();
             for class in eg.classes() {
-<<<<<<< HEAD
                 if my_ids.contains(&class.id) {
-=======
-                if class.data.iter().all(|x| *x != None) {
->>>>>>> 4255af44
-                    by_cvec.entry(&class.data).or_default().push(class.id);
+                      if class.data.iter().all(|x| *x != None) {
+                        by_cvec.entry(&class.data).or_default().push(class.id);
+                    }
                 }
             }
 
